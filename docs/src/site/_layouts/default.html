--- conflicted
+++ resolved
@@ -10,99 +10,93 @@
     <link rel="stylesheet" href="{{ site.baseurl }}css/syntax.css">
     <meta name="viewport" content="width=device-width, initial-scale=1, user-scalable=no">
     <!--[if lt IE 9]>
-  <script src="//html5shiv.googlecode.com/svn/trunk/html5.js"></script>
-  <![endif]-->
+	<script src="//html5shiv.googlecode.com/svn/trunk/html5.js"></script>
+	<![endif]-->
   </head>
   <body>
     <div id="container">
       <div id="header">
-  <div id="commute"><img src="http://plastic-idolatry.com/erik/cats2.png"/></div>
-  <div id="banner">
+	<div id="commute"><img src="http://plastic-idolatry.com/erik/cats2.png"/></div>
+	<div id="toolbox">
+	  <ul>
+	    <li>Source: <a href="https://github.com/non/cats">Github</a></li>
+	    <li>Chat: <a href="https://gitter.im/non/cats">Gitter</a></li>
+	    <li>Build: <a href="https://travis-ci.org/non/cats">Travis</a></li>
+	    <li>API: <a href="{{site.apidocs}}">Scaladoc</a></li>
+	  </ul>
+	</div>
+	<div id="banner">
           <h1>Cats</h1>
-    <div id="tagline">
-      A Library for Functional Programming in Scala
-    </div>
-  </div>
+	  <div id="tagline">
+	    A Library for Functional Programming in Scala
+	  </div>
+	</div>
       </div>
       <hr/>
       <div id="navbar">
-<<<<<<< HEAD
 	<ul>
-	  <li><a href="index.html">About</a></li>
-	  <li><a href="contributing.html">Contributing</a></li>
-	  <li><a href="https://non.github.com/cats/api">API</a></li>
-	  <li><a href="https://github.com/non/cats">Source</a></li>
-	  <li><a href="https://gitter.im/non/cats">Chat with us!</a></li>
-	  <li><a href="https://travis-ci.org/non/cats">Jenkins</a></li>
-	  <li><a href="colophon.html">Colophon</a></li>
-=======
-  <ul>
-    <li><a href="index.html">About</a></li>
-    <li><a href="https://non.github.com/cats/api">API</a></li>
-    <li><a href="https://github.com/non/cats">Source</a></li>
-    <li><a href="https://gitter.im/non/cats">Chat with us!</a></li>
-    <li><a href="https://travis-ci.org/non/cats">Jenkins</a></li>
-    <li><a href="colophon.html">Colophon</a></li>
->>>>>>> 66c5a9eb
+	  <li><a href="{{ site.baseurl }}/index.html">About</a></li>
+	  <li><a href="{{ site.baseurl }}/contributing.html">Contributing</a></li>
+	  <li><a href="{{ site.baseurl }}/typeclasses.html">Typeclasses</a></li>
+	  <li><a href="{{ site.baseurl }}/datatypes.html">Data Types</a></li>
+	  <li><a href="{{ site.baseurl }}/colophon.html">Colophon</a></li>
+	</ul>
       </div>
       <hr/>
       <div id="wrapper">
-  <div id="content">
+	<div id="content">
           {{ content }}
-  </div>
+	</div>
       </div>
       <div id="navigation">
+        <!-- home -->
+        {% if page.section == 'home' %}
         <ol>
-          <!-- home -->
-          <li><a href="{{ site.baseurl }}"><b>Introduction</b></a></li>
-          {% if page.section == 'home' %}
-          <li>
-            <ol>
-              <li><a href="{{ site.baseurl }}#Introduction">Introduction</a></li>
-              <li><a href="{{ site.baseurl }}#motivations">Motivations</a></li>
-              <li><a href="{{ site.baseurl }}#project-structure">Project Structure</a></li>
-              <li><a href="{{ site.baseurl }}#getting-started">Getting Started</a></li>
-              <li><a href="{{ site.baseurl }}#copyright">Copyright and License</a></li>
-            </ol>
-          </li>
+          <li><a href="#Introduction">Introduction</a></li>
+          <li><a href="#motivations">Motivations</a></li>
+          <li><a href="#project-structure">Project Structure</a></li>
+          <li><a href="#getting-started">Getting Started</a></li>
+          <li><a href="#copyright">Copyright and License</a></li>
+        </ol>
+        {% endif %}
+
+        <!-- typeclasses, from tut -->
+        {% if page.section == 'typeclasses' %}
+        <ol class="menu">
+          {% for x in site.tut %}
+          {% if x.section == 'typeclasses' %}
+          <li><a href="{{ site.baseurl }}{{ x.url }}">{{ x.title }}</a></li>
           {% endif %}
+          {% endfor %}
+        </ol>
+        {% endif %}
 
-          <!-- typeclasses, from tut -->
-          <li><a href="{{ site.baseurl }}typeclasses.html"><b>Typeclasses</b></a></li>
-          {% if page.section == 'typeclasses' %}
-          <li>
-            <ol class="menu">
-              {% for x in site.tut %}
-                {% if x.section == 'typeclasses' %}
-                  <li><a href="{{ site.baseurl }}{{ x.url }}">{{ x.title }}</a></li>
-                {% endif %}
-              {% endfor %}
-            </ol>
-          </li>
+        <!-- data types, from tut -->
+        {% if page.section == 'data' %}
+        <ol class="menu">
+          {% for x in site.tut %}
+          {% if x.section == 'data' %}
+          <li><a href="{{ site.baseurl }}{{ x.url }}">{{ x.title }}</a></li>
           {% endif %}
-
-          <!-- data types, from tut -->
-          <li><a href="{{ site.baseurl }}datatypes.html"><b>Data Types</b></a></li>
-          {% if page.section == 'data' %}
-          <li>
-            <ol class="menu">
-              {% for x in site.tut %}
-                {% if x.section == 'data' %}
-                  <li><a href="{{ site.baseurl }}{{ x.url }}">{{ x.title }}</a></li>
-                {% endif %}
-              {% endfor %}
-            </ol>
-          </li>
-          {% endif %}
-
-
-    <li><a href="{{ site.baseurl }}colophon.html"><b>Colophon</b></a></li>
+          {% endfor %}
         </ol>
+        {% endif %}
       </div>
       <div id="extra">
+	{% if (page.section == 'data') or (page.section == 'typeclasses') %}
+	<h5>useful links</h5>
+	<ul>
+	{% if page.source != '' %}
+	<li><a href="{{page.source}}">Source</a></li>
+	{% endif %}
+	{% if page.scaladoc != '' %}
+	<li><a href="{{site.apidocs}}{{ page.scaladoc }}">Scaladoc</a></li>
+	{% endif %}
+	</ul>
+	{% endif %}
       </div>
       <div id="footer">
-  <p>Last updated on <em>{{ site.time | date: '%B %d, %Y' }}</em></p>
+	<p>Last updated on <em>{{ site.time | date: '%B %d, %Y' }}</em></p>
       </div>
     </div>
 
