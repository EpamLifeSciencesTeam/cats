--- conflicted
+++ resolved
@@ -1,16 +1,9 @@
 package cats
 package arrow
-
-<<<<<<< HEAD
-trait Choice[F[_, _]] extends Category[F] {
-=======
-import cats.data.Xor
 
 import simulacrum.typeclass
 
 @typeclass trait Choice[F[_, _]] extends Category[F] {
->>>>>>> a3a29c22
-
   /**
    * Given two `F`s (`f` and `g`) with a common target type, create a new `F`
    * with the same target type, but with a source type of either `f`'s source
@@ -48,13 +41,5 @@
    * res1: Int = 3
    * }}}
    */
-<<<<<<< HEAD
   def codiagonal[A]: F[Either[A, A], A] = choice(id, id)
-}
-
-object Choice {
-  def apply[F[_, _]](implicit F: Choice[F]): Choice[F] = F
-=======
-  def codiagonal[A]: F[Xor[A, A], A] = choice(id, id)
->>>>>>> a3a29c22
 }