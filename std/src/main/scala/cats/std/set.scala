--- conflicted
+++ resolved
@@ -17,16 +17,7 @@
       override def foldRight[A, B](fa: Set[A], b: B)(f: (A, B) => B): B =
         fa.foldRight(b)(f)
 
-<<<<<<< HEAD
-      def foldRight[A, B](fa: Set[A], b: Lazy[B])(f: (A, Lazy[B]) => B): Lazy[B] = {
-        val it = fa.iterator
-        def loop(b: Lazy[B]): Lazy[B] =
-          if (it.hasNext) Lazy.byName(f(it.next, b)) else b
-        Lazy(loop(b).value)
-      }
-=======
       def foldLazy[A, B](fa: Set[A], b: Lazy[B])(f: A => Fold[B]): Lazy[B] =
         Fold.iterateRight(fa, b)(f)
->>>>>>> c982a021
     }
 }