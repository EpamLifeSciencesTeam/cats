--- conflicted
+++ resolved
@@ -36,14 +36,12 @@
   implicit def cokleisliArbitrary[F[_], A, B](implicit B: Arbitrary[B]): Arbitrary[Cokleisli[F, A, B]] =
     Arbitrary(B.arbitrary.map(b => Cokleisli[F, A, B](_ => b)))
 
-<<<<<<< HEAD
   implicit def optionTArbitrary[F[_], A](implicit F: ArbitraryK[F], A: Arbitrary[A]): Arbitrary[OptionT[F, A]] =
     Arbitrary(F.synthesize[Option[A]].arbitrary.map(OptionT.apply))
-=======
+
   implicit def foldArbitrary[A](implicit A: Arbitrary[A]): Arbitrary[Fold[A]] =
     Arbitrary(Gen.oneOf(getArbitrary[A].map(Fold.Return(_)), getArbitrary[A => A].map(Fold.Continue(_)), Gen.const(Fold.Pass[A])))
 
   implicit def lazyArbitrary[A](implicit A: Arbitrary[A]): Arbitrary[Lazy[A]] =
     Arbitrary(Gen.oneOf(A.arbitrary.map(Lazy.eager), A.arbitrary.map(a => Lazy.byName(a)), A.arbitrary.map(a => Lazy.byNeed(a))))
->>>>>>> a3585aee
 }