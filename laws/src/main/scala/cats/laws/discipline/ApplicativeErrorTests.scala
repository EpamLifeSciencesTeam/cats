--- conflicted
+++ resolved
@@ -54,12 +54,9 @@
         ),
         "applicativeError onError pure" -> forAll(laws.onErrorPure[A] _),
         "applicativeError onError raise" -> forAll(laws.onErrorRaise[A] _),
-<<<<<<< HEAD
         "applicativeError adaptError pure" -> forAll(laws.adaptErrorPure[A] _),
-        "applicativeError adaptError raise" -> forAll(laws.adaptErrorRaise[A] _)
-=======
-        "monadError redeem is derived from attempt and map" -> forAll(laws.redeemDerivedFromAttemptMap[A, B] _)
->>>>>>> bd82ff25
+        "applicativeError adaptError raise" -> forAll(laws.adaptErrorRaise[A] _),
+        "applicativeError redeem is derived from attempt and map" -> forAll(laws.redeemDerivedFromAttemptMap[A, B] _)
       )
     }
 }
